<<<<<<< HEAD

This project is fork https://github.com/ultralytics/yolov5

Install
=======
>>>>>>> 97842333
```
  $ pip install torch torchvision torchaudio --extra-index-url https://download.pytorch.org/whl/cu116
  $ pip install git+https://github.com/JunnYu/mish-cuda
  $ pip install git+https://github.com/qubvel/segmentation_models.pytorch
  $ pip install -r requirements.txt

  $ python -c "import torch;print(torch.cuda.is_available())"
```<|MERGE_RESOLUTION|>--- conflicted
+++ resolved
@@ -1,10 +1,7 @@
-<<<<<<< HEAD
 
 This project is fork https://github.com/ultralytics/yolov5
 
 Install
-=======
->>>>>>> 97842333
 ```
   $ pip install torch torchvision torchaudio --extra-index-url https://download.pytorch.org/whl/cu116
   $ pip install git+https://github.com/JunnYu/mish-cuda
